import random, numpy as np

import torch
import torch.nn as nn
import torch.nn.functional as F
from utils import *

from torch.utils.data import DataLoader
from bert import BertModel
from lora import LoraBertModel

BERT_HIDDEN_SIZE = 768
N_SENTIMENT_CLASSES = 5

# Dropout probabilities
INPUT_DROP = 0.1
HIDDEN_DROP = 0.4
OUTPUT_DROP = 0.0

NUM_TASKS = 3
SST = 0
PARA = 1
STS = 2

# Fix the random seed.
def seed_everything(seed=11711):
    random.seed(seed)
    np.random.seed(seed)
    torch.manual_seed(seed)
    torch.cuda.manual_seed(seed)
    torch.cuda.manual_seed_all(seed)
    torch.backends.cudnn.benchmark = False
    torch.backends.cudnn.deterministic = True

'''
Ensemble of three BERT models, each responsible for one task.'''
class BoostedBERT(nn.Module):
    def __init__(self, config):
        super(BoostedBERT, self).__init__()
        self.n = NUM_TASKS
        self.models = nn.ModuleList([MultitaskBERT(config) for _ in range(NUM_TASKS)])

    def forward(self, input_ids, attention_mask):
        return torch.sum([m(input_ids, attention_mask) for m in self.models]) / self.n

    def predict_sentiment(self, input_ids, attention_mask):
        return self.models[SST].predict_sentiment(input_ids, attention_mask)

    def predict_paraphrase(self, input_ids_1, attention_mask_1, input_ids_2, attention_mask_2):
        return self.models[PARA].predict_paraphrase(input_ids_1, attention_mask_1, input_ids_2, attention_mask_2)

    def predict_similarity(self, input_ids_1, attention_mask_1, input_ids_2, attention_mask_2):
        return self.models[STS].predict_similarity(input_ids_1, attention_mask_1, input_ids_2, attention_mask_2)
    
    def cos_sim_loss(self, sts_ids_1, sts_ids_2, sts_mask_1, sts_mask_2, sts_labels):
        return self.models[STS].cos_sim_loss(sts_ids_1, sts_ids_2, sts_mask_1, sts_mask_2, sts_labels)
    
    def multiple_negatives_ranking_loss(self, sts_ids_1, sts_ids_2, sts_mask_1, sts_mask_2):
        return self.models[STS].multiple_negatives_ranking_loss(sts_ids_1, sts_ids_2, sts_mask_1, sts_mask_2)

'''
Neural net consisting of feed forward layers'''
class NN(nn.Module):
    def __init__(self, n, input_size, hidden_size, output_size, input_drop=INPUT_DROP, hidden_drop=HIDDEN_DROP, output_drop=OUTPUT_DROP, relu=False):
        super().__init__()
        self.n = n
        self.layers = nn.ModuleList()
        if n > 1:
            self.layers.append(FF(input_size, hidden_size, input_drop, relu))
            self.layers.extend([FF(hidden_size, hidden_size, hidden_drop, relu) for _ in range(n - 2)])
            self.layers.append(FF(hidden_size, output_size, output_drop, relu))
        elif n == 1:
            self.layers.append(FF(input_size, output_size, output_drop, relu))
    
    def forward(self, input):
        if self.n == 0:
            return input
        for _, layer_module in enumerate(self.layers[:-1]):
            input = layer_module(input, activation=True)
        output = self.layers[-1](input, activation=False)
        return output

'''
Consists exclusively of a feed forward layer
'''
class FF(nn.Module):
    def __init__(self, hidden_size, output_size, dropout_prob=HIDDEN_DROP, relu=False):
        super().__init__()
        # Feed forward.
        self.dropout = nn.Dropout(dropout_prob)
        self.dense = nn.Linear(hidden_size, output_size)
        self.af = F.gelu
        if relu:
            self.af = F.relu


    def forward(self, hidden_states, activation=True):
        """
        Put elements in feed forward.
        Feed forward consists of:
        1. a dropout layer,
        2. a linear layer, and
        3. an activation function.

        If activation = True, use activation
        """
        hidden_states = self.dropout(hidden_states)
        output = self.dense(hidden_states)
        if activation:
            output = self.af(output)
        return output

'''
Multitask BERT class, starter training code, evaluation, and test code.

Of note are:
* class MultitaskBERT: Your implementation of multitask BERT.
* function train_multitask: Training procedure for MultitaskBERT. Starter code
    copies training procedure from `classifier.py` (single-task SST).
* function test_multitask: Test procedure for MultitaskBERT. This function generates
    the required files for submission.

Running `python multitask_classifier.py` trains and tests your MultitaskBERT and
writes all required submission files.
'''
class MultitaskBERT(nn.Module):
    def __init__(self, config):
        super(MultitaskBERT, self).__init__()
        self.bert = BertModel.from_pretrained('bert-base-uncased')
        assert config.fine_tune_mode in ["last-linear-layer", "full-model"]
        for param in self.bert.parameters():
            if config.fine_tune_mode == 'last-linear-layer':
                param.requires_grad = False
            elif config.fine_tune_mode == 'full-model':
                param.requires_grad = True
        # Create LoraBertModel if lora flag is on
        if config.lora == 'y':
            self.bert = LoraBertModel.from_pretrained('bert-base-uncased', lora_size=config.lora_size)
            # Training parameters are by default marked true, so turn off in fine tune mode is last linear layer
            for param in self.bert.parameters():
                if config.fine_tune_mode == 'last-linear-layer':
                    param.requires_grad = False

        sst_hidden_size, para_hidden_size, sts_hidden_size = \
            config.sst_hidden_size, config.para_hidden_size, config.sts_hidden_size
        
        self.sst_layers, self.para_layers, self.sts_layers = NN(config.num_sst_layers, BERT_HIDDEN_SIZE, sst_hidden_size, N_SENTIMENT_CLASSES), \
            NN(config.num_para_layers, BERT_HIDDEN_SIZE, para_hidden_size, para_hidden_size), NN(config.num_sts_layers, BERT_HIDDEN_SIZE, sts_hidden_size, sts_hidden_size)
        

        # If concat, then concatenate input embeddings and push into feed forward; else take dot product
        self.para_concat, self.sts_concat = config.para_concat, config.sts_concat

        if self.para_concat == 'y':
            self.para_layers = NN(config.num_para_layers, 2*BERT_HIDDEN_SIZE, para_hidden_size, 1)

        if self.sts_concat == 'y':
            self.sts_layers = NN(config.num_sts_layers, 2*BERT_HIDDEN_SIZE, sts_hidden_size, 1)

    def forward(self, input_ids, attention_mask):
        output = self.bert(input_ids, attention_mask)
        return output['last_hidden_state']

    def predict_sentiment(self, input_ids, attention_mask):
        embed = self.bert(input_ids, attention_mask)['last_hidden_state'][:,0,:]
        output = self.sst_layers(embed)
        return output

    def predict_paraphrase(self, input_ids_1, attention_mask_1, input_ids_2, attention_mask_2):
        embed_1 = self.bert(input_ids_1, attention_mask_1)['last_hidden_state'][:,0,:]
        embed_2 = self.bert(input_ids_2, attention_mask_2)['last_hidden_state'][:,0,:]
        if self.para_concat == 'y':
            # Concanate embeddings together, then return NN output of concatenation
            embeds = torch.cat((embed_1, embed_2), 1)
            output = self.para_layers(embeds)
            return output
        else:
            output_1 = self.para_layers(embed_1)
            output_2 = self.para_layers(embed_2)
            output = F.cosine_similarity(output_1, output_2).view(-1, 1)
            return output

    def predict_similarity(self, input_ids_1, attention_mask_1, input_ids_2, attention_mask_2):
        embed_1 = self.bert(input_ids_1, attention_mask_1)['last_hidden_state'][:,0,:]
        embed_2 = self.bert(input_ids_2, attention_mask_2)['last_hidden_state'][:,0,:]
        if self.sts_concat == 'y':
            # Concanate embeddings together, then return NN output of concatenation
            embeds = torch.cat((embed_1, embed_2), 1)
            output = self.sts_layers(embeds)
            return output
        else:
            output_1 = self.sts_layers(embed_1)
            output_2 = self.sts_layers(embed_2)
            output = F.cosine_similarity(output_1, output_2).view(-1, 1)
            return output
        
    def predict_paraphrase_with_emb(self, emb_1, emb_2):
        if self.para_concat == 'y':
            embeds = torch.cat((emb_1, emb_2), 1)
            output = self.para_layers(embeds)
            return output
        else:
            output_1 = self.para_layers(emb_1)
            output_2 = self.para_layers(emb_2)
            output = F.cosine_similarity(output_1, output_2, dim=-1).view(-1, 1)
            return output


    '''
    Returns negative ranking loss of pairs of equivalent sentences.
    We take the cross similarity of each sentences in sts_ids_1 with all sentences in sts_ids_2, optimizing so that
    all pairs of sentences which are labeled as equivalent (score 3.5) or higher, get high cosine similarity scores

    1) Filters out all examples of sentence pairs that aren't equivalent
    2) Evaluates cosine similarity for each sentence 1 and all possible sentence 2
    3) Returns cross entropy loss, with correct label being the diagonal, as well as number of examples considered   
    '''
    def multiple_negatives_ranking_loss(self, sts_ids_1, sts_ids_2, sts_mask_1, sts_mask_2):
        #1) Evaluates cosine similarity for each sentence 1 and all possible sentence 2
        emb_1 = self.bert(sts_ids_1, sts_mask_1)['last_hidden_state'][:,0,:]
        emb_2 = self.bert(sts_ids_2, sts_mask_2)['last_hidden_state'][:,0,:]

        similarities = emb_1 @ emb_2.transpose(-1, -2) \
            / torch.linalg.vector_norm(emb_1, dim = 1) / torch.linalg.vector_norm(emb_2.transpose(-1, -2), dim = 0)
        # 3) Returns cross entropy loss, with correct label being the diagonal
        labels = torch.arange(len(sts_ids_1)).to(similarities.device)
        loss = F.cross_entropy(similarities, labels, reduction ='sum')
        return loss
    

    #Cosine similarity loss function for similarity task.

    def cos_sim_loss(self, sts_ids_1, sts_ids_2, sts_mask_1, sts_mask_2, sts_labels):
        cos_sim_emb_1 = self.bert(sts_ids_1, sts_mask_1)['last_hidden_state'][:,0,:]
        cos_sim_emb_2 = self.bert(sts_ids_2, sts_mask_2)['last_hidden_state'][:,0,:]
        cos_loss = F.cosine_embedding_loss(cos_sim_emb_1, cos_sim_emb_2, sts_labels, reduction='mean')
<<<<<<< HEAD
        return cos_loss'''


        
class MultitaskBERT(nn.Module):
    def __init__(self, config):
        super(MultitaskBERT, self).__init__()
        self.bert = BertModel.from_pretrained('bert-base-uncased')
        assert config.fine_tune_mode in ["last-linear-layer", "full-model"]
        for param in self.bert.parameters():
            if config.fine_tune_mode == 'last-linear-layer':
                param.requires_grad = False
            elif config.fine_tune_mode == 'full-model':
                param.requires_grad = True
        # Create LoraBertModel if lora flag is on
        if config.lora == 'y':
            self.bert = LoraBertModel.from_pretrained('bert-base-uncased')
            # Training parameters are by default marked true, so turn off in fine tune mode is last linear layer
            for param in self.bert.parameters():
                if config.fine_tune_mode == 'last-linear-layer':
                    param.requires_grad = False

        sst_hidden_size, para_hidden_size, sts_hidden_size = \
            config.sst_hidden_size, config.para_hidden_size, config.sts_hidden_size
        
        self.sst_layers = NN(config.num_sst_layers, BERT_HIDDEN_SIZE, sst_hidden_size, N_SENTIMENT_CLASSES)
        
        # Handle concatenation for para and sts layers
        para_input_size = 2 * BERT_HIDDEN_SIZE if config.para_concat == 'y' else BERT_HIDDEN_SIZE
        sts_input_size = 2 * BERT_HIDDEN_SIZE if config.sts_concat == 'y' else BERT_HIDDEN_SIZE
        
        self.para_layers = NN(config.num_para_layers, para_input_size, para_hidden_size, 1)
        self.sts_layers = NN(config.num_sts_layers, sts_input_size, sts_hidden_size, 1)

        self.para_concat = config.para_concat
        self.sts_concat = config.sts_concat
        #self.dropout = torch.nn.Dropout(config.hidden_dropout_prob)

    def forward(self, input_ids, attention_mask):
        output = self.bert(input_ids, attention_mask)['pooler_output']
        return output['last_hidden_state']
    
    def smart_forward(self, input_ids, attention_mask):
        return self.bert(input_ids, attention_mask)['pooler_output']

    def predict_sentiment(self, input_ids, attention_mask):
        
        embed = self.bert(input_ids, attention_mask)['last_hidden_state'][:,0,:]
        output = self.sst_layers(embed)
        
        return output

    def predict_sentiment_with_emb(self, emb):
        output = self.sst_layers(emb)
        return output

    def predict_paraphrase(self, input_ids_1, attention_mask_1, input_ids_2, attention_mask_2):
        embed_1 = self.bert(input_ids_1, attention_mask_1)['last_hidden_state'][:,0,:]
        embed_2 = self.bert(input_ids_2, attention_mask_2)['last_hidden_state'][:,0,:]
        if self.para_concat == 'y':
            embeds = torch.cat((embed_1, embed_2), 1)
            output = self.para_layers(embeds)
            return output
        else:
            output_1 = self.para_layers(embed_1)
            output_2 = self.para_layers(embed_2)
            output = F.cosine_similarity(output_1, output_2, dim = -1).view(-1, 1)
            return output

    def predict_paraphrase_with_emb(self, emb_1, emb_2):
        if self.para_concat == 'y':
            embeds = torch.cat((emb_1, emb_2), 1)
            output = self.para_layers(embs)
            return output
        else:
            output_1 = self.para_layers(emb_1)
            output_2 = self.para_layers(emb_2)
            output = F.cosine_similarity(output_1, output_2, dim=-1).view(-1, 1)
            return output

    def predict_similarity(self, input_ids_1, attention_mask_1, input_ids_2, attention_mask_2):
        embed_1 = self.bert(input_ids_1, attention_mask_1)['last_hidden_state'][:,0,:]
        embed_2 = self.bert(input_ids_2, attention_mask_2)['last_hidden_state'][:,0,:]
        #print(embed_1.shape, embed_2.shape)
        if self.sts_concat == 'y':
            embeds = torch.cat((embed_1, embed_2), 1)
            output = self.sts_layers(embeds)
            return output
        else:
            output_1 = self.sts_layers(embed_1)
            output_2 = self.sts_layers(embed_2)
            output = F.cosine_similarity(output_1, output_2, dim = -1).view(-1, 1)
            return output
=======
        return cos_loss
>>>>>>> 8518efb6

    def predict_similarity_with_emb(self, emb_1, emb_2):
        if self.sts_concat == 'y':
            embeds = torch.cat((emb_1, emb_2), 1)
            output = self.sts_layers(embeds)
            return output
        else:
            output_1 = self.sts_layers(emb_1)
            output_2 = self.sts_layers(emb_2)
            output = F.cosine_similarity(output_1, output_2, dim=-1).view(-1, 1)
            return output<|MERGE_RESOLUTION|>--- conflicted
+++ resolved
@@ -234,103 +234,7 @@
         cos_sim_emb_1 = self.bert(sts_ids_1, sts_mask_1)['last_hidden_state'][:,0,:]
         cos_sim_emb_2 = self.bert(sts_ids_2, sts_mask_2)['last_hidden_state'][:,0,:]
         cos_loss = F.cosine_embedding_loss(cos_sim_emb_1, cos_sim_emb_2, sts_labels, reduction='mean')
-<<<<<<< HEAD
-        return cos_loss'''
-
-
-        
-class MultitaskBERT(nn.Module):
-    def __init__(self, config):
-        super(MultitaskBERT, self).__init__()
-        self.bert = BertModel.from_pretrained('bert-base-uncased')
-        assert config.fine_tune_mode in ["last-linear-layer", "full-model"]
-        for param in self.bert.parameters():
-            if config.fine_tune_mode == 'last-linear-layer':
-                param.requires_grad = False
-            elif config.fine_tune_mode == 'full-model':
-                param.requires_grad = True
-        # Create LoraBertModel if lora flag is on
-        if config.lora == 'y':
-            self.bert = LoraBertModel.from_pretrained('bert-base-uncased')
-            # Training parameters are by default marked true, so turn off in fine tune mode is last linear layer
-            for param in self.bert.parameters():
-                if config.fine_tune_mode == 'last-linear-layer':
-                    param.requires_grad = False
-
-        sst_hidden_size, para_hidden_size, sts_hidden_size = \
-            config.sst_hidden_size, config.para_hidden_size, config.sts_hidden_size
-        
-        self.sst_layers = NN(config.num_sst_layers, BERT_HIDDEN_SIZE, sst_hidden_size, N_SENTIMENT_CLASSES)
-        
-        # Handle concatenation for para and sts layers
-        para_input_size = 2 * BERT_HIDDEN_SIZE if config.para_concat == 'y' else BERT_HIDDEN_SIZE
-        sts_input_size = 2 * BERT_HIDDEN_SIZE if config.sts_concat == 'y' else BERT_HIDDEN_SIZE
-        
-        self.para_layers = NN(config.num_para_layers, para_input_size, para_hidden_size, 1)
-        self.sts_layers = NN(config.num_sts_layers, sts_input_size, sts_hidden_size, 1)
-
-        self.para_concat = config.para_concat
-        self.sts_concat = config.sts_concat
-        #self.dropout = torch.nn.Dropout(config.hidden_dropout_prob)
-
-    def forward(self, input_ids, attention_mask):
-        output = self.bert(input_ids, attention_mask)['pooler_output']
-        return output['last_hidden_state']
-    
-    def smart_forward(self, input_ids, attention_mask):
-        return self.bert(input_ids, attention_mask)['pooler_output']
-
-    def predict_sentiment(self, input_ids, attention_mask):
-        
-        embed = self.bert(input_ids, attention_mask)['last_hidden_state'][:,0,:]
-        output = self.sst_layers(embed)
-        
-        return output
-
-    def predict_sentiment_with_emb(self, emb):
-        output = self.sst_layers(emb)
-        return output
-
-    def predict_paraphrase(self, input_ids_1, attention_mask_1, input_ids_2, attention_mask_2):
-        embed_1 = self.bert(input_ids_1, attention_mask_1)['last_hidden_state'][:,0,:]
-        embed_2 = self.bert(input_ids_2, attention_mask_2)['last_hidden_state'][:,0,:]
-        if self.para_concat == 'y':
-            embeds = torch.cat((embed_1, embed_2), 1)
-            output = self.para_layers(embeds)
-            return output
-        else:
-            output_1 = self.para_layers(embed_1)
-            output_2 = self.para_layers(embed_2)
-            output = F.cosine_similarity(output_1, output_2, dim = -1).view(-1, 1)
-            return output
-
-    def predict_paraphrase_with_emb(self, emb_1, emb_2):
-        if self.para_concat == 'y':
-            embeds = torch.cat((emb_1, emb_2), 1)
-            output = self.para_layers(embs)
-            return output
-        else:
-            output_1 = self.para_layers(emb_1)
-            output_2 = self.para_layers(emb_2)
-            output = F.cosine_similarity(output_1, output_2, dim=-1).view(-1, 1)
-            return output
-
-    def predict_similarity(self, input_ids_1, attention_mask_1, input_ids_2, attention_mask_2):
-        embed_1 = self.bert(input_ids_1, attention_mask_1)['last_hidden_state'][:,0,:]
-        embed_2 = self.bert(input_ids_2, attention_mask_2)['last_hidden_state'][:,0,:]
-        #print(embed_1.shape, embed_2.shape)
-        if self.sts_concat == 'y':
-            embeds = torch.cat((embed_1, embed_2), 1)
-            output = self.sts_layers(embeds)
-            return output
-        else:
-            output_1 = self.sts_layers(embed_1)
-            output_2 = self.sts_layers(embed_2)
-            output = F.cosine_similarity(output_1, output_2, dim = -1).view(-1, 1)
-            return output
-=======
         return cos_loss
->>>>>>> 8518efb6
 
     def predict_similarity_with_emb(self, emb_1, emb_2):
         if self.sts_concat == 'y':
